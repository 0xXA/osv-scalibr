--- conflicted
+++ resolved
@@ -203,7 +203,7 @@
 	for _, item := range output {
 		o := strings.Split(item, "=")
 		if len(o) != 2 {
-			return errors.New("invalid output format, should follow a format like -o textproto=result.textproto -o spdx23-json=result.spdx.json")
+			return fmt.Errorf("invalid output format, should follow a format like -o textproto=result.textproto -o spdx23-json=result.spdx.json")
 		}
 		oFormat := o[0]
 		if !slices.Contains(supportedOutputFormats, oFormat) {
@@ -224,22 +224,6 @@
 	return nil
 }
 
-<<<<<<< HEAD
-func validateSPDXCreators(creators string) error {
-	if len(creators) == 0 {
-		return nil
-	}
-	for _, item := range strings.Split(creators, ",") {
-		c := strings.Split(item, ":")
-		if len(c) != 2 {
-			return errors.New("invalid spdx-creators format, should follow a format like --spdx-creators=Tool:SCALIBR,Organization:Google")
-		}
-	}
-	return nil
-}
-
-=======
->>>>>>> 4848997b
 func validateMultiStringArg(arg []string) error {
 	if len(arg) == 0 {
 		return nil
@@ -250,7 +234,7 @@
 		}
 		for _, item := range strings.Split(item, ",") {
 			if len(item) == 0 {
-				return errors.New("list item cannot be left empty")
+				return fmt.Errorf("list item cannot be left empty")
 			}
 		}
 	}
